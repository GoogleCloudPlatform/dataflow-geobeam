# Copyright 2021 Google LLC
#
# Licensed under the Apache License, Version 2.0 (the "License");
# you may not use this file except in compliance with the License.
# You may obtain a copy of the License at
#
#     https://www.apache.org/licenses/LICENSE-2.0
#
# Unless required by applicable law or agreed to in writing, software
# distributed under the License is distributed on an "AS IS" BASIS,
# WITHOUT WARRANTIES OR CONDITIONS OF ANY KIND, either express or implied.
# See the License for the specific language governing permissions and
# limitations under the License.

from __future__ import absolute_import

import setuptools
from distutils.command.build import build as _build
from distutils.core import setup
import geobeam

REQUIRED_PACKAGES = [
    'apache_beam[gcp]>=2.27.0',
    'fiona==1.8.18',
    'shapely==1.7.1',
    'rasterio==1.1.8',
<<<<<<< HEAD
=======
    'google-cloud-storage==1.38.0',
>>>>>>> bdcc05a4
    'esridump==1.10.1'
]


class build(_build):
    sub_commands = _build.sub_commands + [('GeobeamCommands', None)]


with open('README.md', 'r', encoding='utf-8') as f:
    long_description = f.read()

setup(
    name='geobeam',
    version=geobeam.__version__,
    author='Travis Webb',
    author_email='traviswebb@google.com',
    description='geobeam adds GIS capabilities to your Apache Beam pipelines',
    long_description=long_description,
    long_description_content_type='text/markdown',
    keywords='beam dataflow gdal gis',
    classifiers=[
        'Development Status :: 2 - Pre-Alpha',
        'License :: OSI Approved :: Apache Software License',
        'Programming Language :: Python :: 3',
        'Topic :: Scientific/Engineering :: GIS',
        'Intended Audience :: Science/Research',
        'Intended Audience :: Developers'
    ],
    install_requires=REQUIRED_PACKAGES,
    packages=setuptools.find_packages(),
    python_requires='>=3.7'
)<|MERGE_RESOLUTION|>--- conflicted
+++ resolved
@@ -24,10 +24,7 @@
     'fiona==1.8.18',
     'shapely==1.7.1',
     'rasterio==1.1.8',
-<<<<<<< HEAD
-=======
     'google-cloud-storage==1.38.0',
->>>>>>> bdcc05a4
     'esridump==1.10.1'
 ]
 
